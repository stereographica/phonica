--- conflicted
+++ resolved
@@ -40,15 +40,6 @@
           additional_permissions: |
             actions: read
 
-<<<<<<< HEAD
-          # Optional: Give a custom prompt to Claude. If this is not specified, Claude will perform the instructions specified in the comment that tagged it.
-          # prompt: 'Update the pull request description to include a summary of changes.'
-
-          # Optional: Add claude_args to customize behavior and configuration
-          # See https://github.com/anthropics/claude-code-action/blob/main/docs/usage.md
-          # or https://docs.claude.com/en/docs/claude-code/cli-reference for available options
-          # claude_args: '--allowed-tools Bash(gh pr:*)'
-=======
           # Custom instructions for Claude (v1.0 format)
           claude_args: |
             --system-prompt "Please output the response in Japanese."
@@ -73,4 +64,3 @@
           #       "NODE_ENV": "test"
           #     }
           #   }
->>>>>>> 8710d1d0
