name: Claude Code Review

on:
  pull_request:
    types: [opened, synchronize]
    # Optional: Only run on specific file changes
    # paths:
    #   - "src/**/*.ts"
    #   - "src/**/*.tsx"
    #   - "src/**/*.js"
    #   - "src/**/*.jsx"

jobs:
  claude-review:
    # Optional: Filter by PR author
    # if: |
    #   github.event.pull_request.user.login == 'external-contributor' ||
    #   github.event.pull_request.user.login == 'new-developer' ||
    #   github.event.pull_request.author_association == 'FIRST_TIME_CONTRIBUTOR'

    runs-on: ubuntu-latest
    permissions:
      contents: read
      pull-requests: read
      issues: read
      id-token: write

    steps:
      - name: Checkout repository
        uses: actions/checkout@v4
        with:
          fetch-depth: 1

      - name: Run Claude Code Review
        id: claude-review
        uses: anthropics/claude-code-action@v1
        with:
          claude_code_oauth_token: ${{ secrets.CLAUDE_CODE_OAUTH_TOKEN }}
          prompt: |
            REPO: ${{ github.repository }}
            PR NUMBER: ${{ github.event.pull_request.number }}

<<<<<<< HEAD
=======
          # Allow dependabot PRs
          allowed_bots: "dependabot"

          # Enable progress tracking (new in v1.0)
          track_progress: true

          # Automated review prompt (includes repository and PR context)
          prompt: |
            REPO: ${{ github.repository }}
            PR NUMBER: ${{ github.event.pull_request.number }}

>>>>>>> 8710d1d0
            Please review this pull request and provide feedback on:
            - Code quality and best practices
            - Potential bugs or issues
            - Performance considerations
            - Security concerns
            - Test coverage
<<<<<<< HEAD

            Use the repository's CLAUDE.md for guidance on style and conventions. Be constructive and helpful in your feedback.

            Use `gh pr comment` with your Bash tool to leave your review as a comment on the PR.

          # See https://github.com/anthropics/claude-code-action/blob/main/docs/usage.md
          # or https://docs.claude.com/en/docs/claude-code/cli-reference for available options
          claude_args: '--allowed-tools "Bash(gh issue view:*),Bash(gh search:*),Bash(gh issue list:*),Bash(gh pr comment:*),Bash(gh pr diff:*),Bash(gh pr view:*),Bash(gh pr list:*)"'
=======

            Be constructive and helpful in your feedback.
            Please output the response in Japanese.

          # Optional: Specify model and other CLI arguments
          # claude_args: |
          #   --model claude-4-0-sonnet-20250805
          #   --max-turns 15
          #   --allowedTools Edit,Read,Write

          # Optional: Use sticky comments to make Claude reuse the same comment on subsequent pushes to the same PR
          # use_sticky_comment: true

          # Example: Customize review based on file types
          # prompt: |
          #   REPO: ${{ github.repository }}
          #   PR NUMBER: ${{ github.event.pull_request.number }}
          #
          #   Review this PR focusing on:
          #   - For TypeScript files: Type safety and proper interface usage
          #   - For API endpoints: Security, input validation, and error handling
          #   - For React components: Performance, accessibility, and best practices
          #   - For tests: Coverage, edge cases, and test quality

          # Example: Different prompts for different authors
          # prompt: |
          #   REPO: ${{ github.repository }}
          #   PR NUMBER: ${{ github.event.pull_request.number }}
          #
          #   ${{ github.event.pull_request.author_association == 'FIRST_TIME_CONTRIBUTOR' &&
          #   'Welcome! Please review this PR from a first-time contributor. Be encouraging and provide detailed explanations for any suggestions.' ||
          #   'Please provide a thorough code review focusing on our coding standards and best practices.' }}

          # Example: Add specific tools for running tests or linting
          # claude_args: |
          #   --allowedTools Bash(npm run test),Bash(npm run lint),Bash(npm run typecheck)

          # Optional: Skip review for certain conditions (use job-level if condition)
          # if: |
          #   !contains(github.event.pull_request.title, '[skip-review]') &&
          #   !contains(github.event.pull_request.title, '[WIP]')
>>>>>>> 8710d1d0
<|MERGE_RESOLUTION|>--- conflicted
+++ resolved
@@ -40,8 +40,6 @@
             REPO: ${{ github.repository }}
             PR NUMBER: ${{ github.event.pull_request.number }}
 
-<<<<<<< HEAD
-=======
           # Allow dependabot PRs
           allowed_bots: "dependabot"
 
@@ -53,23 +51,12 @@
             REPO: ${{ github.repository }}
             PR NUMBER: ${{ github.event.pull_request.number }}
 
->>>>>>> 8710d1d0
             Please review this pull request and provide feedback on:
             - Code quality and best practices
             - Potential bugs or issues
             - Performance considerations
             - Security concerns
             - Test coverage
-<<<<<<< HEAD
-
-            Use the repository's CLAUDE.md for guidance on style and conventions. Be constructive and helpful in your feedback.
-
-            Use `gh pr comment` with your Bash tool to leave your review as a comment on the PR.
-
-          # See https://github.com/anthropics/claude-code-action/blob/main/docs/usage.md
-          # or https://docs.claude.com/en/docs/claude-code/cli-reference for available options
-          claude_args: '--allowed-tools "Bash(gh issue view:*),Bash(gh search:*),Bash(gh issue list:*),Bash(gh pr comment:*),Bash(gh pr diff:*),Bash(gh pr view:*),Bash(gh pr list:*)"'
-=======
 
             Be constructive and helpful in your feedback.
             Please output the response in Japanese.
@@ -111,4 +98,3 @@
           # if: |
           #   !contains(github.event.pull_request.title, '[skip-review]') &&
           #   !contains(github.event.pull_request.title, '[WIP]')
->>>>>>> 8710d1d0
