--- conflicted
+++ resolved
@@ -147,13 +147,9 @@
       );
     }
     fetchMaterials();
-<<<<<<< HEAD
-  }, [fetchMaterials, searchParams]);
-=======
     // Clear selection when fetching new materials
     setSelectedMaterials(new Set());
-  }, [fetchMaterials]);
->>>>>>> 0e501977
+  }, [fetchMaterials, searchParams]);
 
   // Handlers
   const handleMaterialClick = (slug: string) => {
